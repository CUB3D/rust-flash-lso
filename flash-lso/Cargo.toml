--- conflicted
+++ resolved
@@ -1,10 +1,6 @@
 [package]
 name = "flash-lso"
-<<<<<<< HEAD
-version = "0.3.2"
-=======
 version = "0.4.0"
->>>>>>> e4e072a3
 authors = ["CUB3D <callumthom11@gmail.com>"]
 description = "Fast and safe SOL/AMF0/AMF3 format parsing. Supports serde, Adobe flex and cyclic references"
 repository = "https://github.com/CUB3D/rust-sol"
